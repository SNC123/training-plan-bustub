--- conflicted
+++ resolved
@@ -46,10 +46,9 @@
 
   {
     auto *page2 = bpm->NewPage(&page_id_temp);
-<<<<<<< HEAD
+
     // page2->RLatch();
-=======
->>>>>>> 0ba573cd
+
     auto guard2 = ReadPageGuard(bpm.get(), page2);
   }
 
