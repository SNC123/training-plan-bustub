--- conflicted
+++ resolved
@@ -16,17 +16,9 @@
 
 namespace bustub {
 
-<<<<<<< HEAD
+
 TEST(LRUKReplacerTest, SampleTest) {
-=======
-TEST(LRUKReplacerTest, DISABLED_SampleTest) {
-  // Note that comparison with `std::nullopt` always results in `false`, and if the optional type actually does contain
-  // a value, the comparison will compare the inner value.
-  // See: https://devblogs.microsoft.com/oldnewthing/20211004-00/?p=105754
-  std::optional<frame_id_t> frame;
 
-  // Initialize the replacer.
->>>>>>> 0ba573cd
   LRUKReplacer lru_replacer(7, 2);
 
   // Add six frames to the replacer. We now have frames [1, 2, 3, 4, 5]. We set frame 6 as non-evictable.
@@ -123,7 +115,7 @@
   lru_replacer.SetEvictable(6, true);
 }
 
-<<<<<<< HEAD
+
 TEST(LRUKReplacerTest, DIY_Evict_Test) {
   // define:
   // [frame id]+ means evictalbe
@@ -149,6 +141,5 @@
   lru_replacer.Evict(&value);
   ASSERT_EQ(3, value);
 }
-=======
->>>>>>> 0ba573cd
+
 }  // namespace bustub