--- conflicted
+++ resolved
@@ -99,12 +99,10 @@
 }
 
 // NOLINTNEXTLINE
-<<<<<<< HEAD
+
 TEST(BufferPoolManagerTest, SampleTest) {
   const std::string db_name = "test.db";
-=======
-TEST(BufferPoolManagerTest, DISABLED_SampleTest) {
->>>>>>> 0ba573cd
+
   const size_t buffer_pool_size = 10;
   const size_t k = 5;
 
