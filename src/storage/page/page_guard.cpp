#include "storage/page/page_guard.h"
#include "buffer/buffer_pool_manager.h"
// #define DEBUG(msg)
//     if (DEBUG_FLAG) { std::cout << msg << std::endl; }

// const bool DEBUG_FLAG = true;

namespace bustub {

BasicPageGuard::BasicPageGuard(BasicPageGuard &&that) noexcept
    : bpm_(that.bpm_), page_(that.page_), is_dirty_(that.is_dirty_) {
  // DEBUG("into BasicPageGuard move constructor")
  // set old to null
  that.Clear();
}

void BasicPageGuard::Drop() {
  // DEBUG("into BasicPageGuard Drop")
  // avoid double free
  if (bpm_ == nullptr || page_ == nullptr) {
    return;
  }
  // unpin and gc
  bpm_->UnpinPage(page_->GetPageId(), is_dirty_);
  // std::cout << "drop page " << page_->GetPageId() << std::endl;
  Clear();
}

auto BasicPageGuard::operator=(BasicPageGuard &&that) noexcept -> BasicPageGuard & {
  // DEBUG("into BasicPageGuard move assignment")
  // when that=this, do nothing
  if (this != &that) {
    Drop();
    bpm_ = that.bpm_;
    page_ = that.page_;
    is_dirty_ = that.is_dirty_;
    // set old to null
    that.Clear();
  }

  return *this;
}

BasicPageGuard::~BasicPageGuard() {
  // DEBUG("into BasicPageGuard destructor")
  Drop();
};  // NOLINT

auto BasicPageGuard::Clear() -> void {
  bpm_ = nullptr;
  page_ = nullptr;
  is_dirty_ = false;
}

auto BasicPageGuard::UpgradeRead() -> ReadPageGuard {
  // DEBUG("into UpgradeRead")
  page_->RLatch();
  auto read_guard = ReadPageGuard(bpm_, page_);
  Clear();
  return read_guard;
}

auto BasicPageGuard::UpgradeWrite() -> WritePageGuard {
  // DEBUG("into UpgradeWrite")
  page_->WLatch();
  auto write_guard = WritePageGuard(bpm_, page_);
  Clear();
  return write_guard;
}

<<<<<<< HEAD
ReadPageGuard::ReadPageGuard(ReadPageGuard &&that) noexcept {
  // DEBUG("into ReadPageGuard move constructor")
  guard_ = std::move(that.guard_);
}
=======
auto BasicPageGuard::UpgradeRead() -> ReadPageGuard { return {bpm_, page_}; }

auto BasicPageGuard::UpgradeWrite() -> WritePageGuard { return {bpm_, page_}; }

ReadPageGuard::ReadPageGuard(BufferPoolManager *bpm, Page *page) {}

ReadPageGuard::ReadPageGuard(ReadPageGuard &&that) noexcept = default;
>>>>>>> 0ba573cd

auto ReadPageGuard::operator=(ReadPageGuard &&that) noexcept -> ReadPageGuard & {
  // DEBUG("into ReadPageGuard move assignment")
  if (this != &that) {
    Drop();
    guard_ = std::move(that.guard_);
  }
  return *this;
}

void ReadPageGuard::Drop() {
  // DEBUG("into BasicPageGuard destructor")
  if (guard_.page_ != nullptr) {
    guard_.page_->RUnlatch();
  }
  guard_.Drop();
}

ReadPageGuard::~ReadPageGuard() {
  // // DEBUG("into ReadPageGuard desturctor")
  Drop();
  // std::cout<<"remove ReadPageGuard"<<std::endl;
}  // NOLINT

<<<<<<< HEAD
WritePageGuard::WritePageGuard(WritePageGuard &&that) noexcept { guard_ = std::move(that.guard_); };
=======
WritePageGuard::WritePageGuard(BufferPoolManager *bpm, Page *page) {}

WritePageGuard::WritePageGuard(WritePageGuard &&that) noexcept = default;
>>>>>>> 0ba573cd

auto WritePageGuard::operator=(WritePageGuard &&that) noexcept -> WritePageGuard & {
  if (this != &that) {
    Drop();
    guard_ = std::move(that.guard_);
  }
  return *this;
}

void WritePageGuard::Drop() {
  if (guard_.page_ != nullptr) {
    guard_.page_->WUnlatch();
  }
  guard_.Drop();
}

WritePageGuard::~WritePageGuard() { Drop(); }  // NOLINT

}  // namespace bustub<|MERGE_RESOLUTION|>--- conflicted
+++ resolved
@@ -68,20 +68,12 @@
   return write_guard;
 }
 
-<<<<<<< HEAD
+
 ReadPageGuard::ReadPageGuard(ReadPageGuard &&that) noexcept {
   // DEBUG("into ReadPageGuard move constructor")
   guard_ = std::move(that.guard_);
 }
-=======
-auto BasicPageGuard::UpgradeRead() -> ReadPageGuard { return {bpm_, page_}; }
 
-auto BasicPageGuard::UpgradeWrite() -> WritePageGuard { return {bpm_, page_}; }
-
-ReadPageGuard::ReadPageGuard(BufferPoolManager *bpm, Page *page) {}
-
-ReadPageGuard::ReadPageGuard(ReadPageGuard &&that) noexcept = default;
->>>>>>> 0ba573cd
 
 auto ReadPageGuard::operator=(ReadPageGuard &&that) noexcept -> ReadPageGuard & {
   // DEBUG("into ReadPageGuard move assignment")
@@ -106,13 +98,9 @@
   // std::cout<<"remove ReadPageGuard"<<std::endl;
 }  // NOLINT
 
-<<<<<<< HEAD
+
 WritePageGuard::WritePageGuard(WritePageGuard &&that) noexcept { guard_ = std::move(that.guard_); };
-=======
-WritePageGuard::WritePageGuard(BufferPoolManager *bpm, Page *page) {}
 
-WritePageGuard::WritePageGuard(WritePageGuard &&that) noexcept = default;
->>>>>>> 0ba573cd
 
 auto WritePageGuard::operator=(WritePageGuard &&that) noexcept -> WritePageGuard & {
   if (this != &that) {
