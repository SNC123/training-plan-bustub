//===----------------------------------------------------------------------===//
//
//                         BusTub
//
// column.h
//
// Identification: src/include/catalog/column.h
//
// Copyright (c) 2015-2019, Carnegie Mellon University Database Group
//
//===----------------------------------------------------------------------===//

#pragma once

#include <cstdint>
#include <memory>
#include <string>
#include <utility>

#include "fmt/format.h"

#include "common/exception.h"
#include "common/macros.h"
#include "type/type.h"
#include "type/type_id.h"

namespace bustub {
class AbstractExpression;

class Column {
  friend class Schema;

 public:
  /**
   * Non-variable-length constructor for creating a Column.
   * @param column_name name of the column
   * @param type type of the column
   */
  Column(std::string column_name, TypeId type)
      : column_name_(std::move(column_name)), column_type_(type), length_(TypeSize(type)) {
    BUSTUB_ASSERT(type != TypeId::VARCHAR, "Wrong constructor for VARCHAR type.");
    BUSTUB_ASSERT(type != TypeId::VECTOR, "Wrong constructor for VECTOR type.");
  }

  /**
   * Variable-length constructor for creating a Column.
   * @param column_name name of the column
   * @param type type of column
   * @param length length of the varlen
   * @param expr expression used to create this column
   */
  Column(std::string column_name, TypeId type, uint32_t length)
      : column_name_(std::move(column_name)), column_type_(type), length_(TypeSize(type, length)) {
    BUSTUB_ASSERT(type == TypeId::VARCHAR || type == TypeId::VECTOR, "Wrong constructor for fixed-size type.");
  }

  /**
   * Replicate a Column with a different name.
   * @param column_name name of the column
   * @param column the original column
   */
  Column(std::string column_name, const Column &column)
      : column_name_(std::move(column_name)),
        column_type_(column.column_type_),
        length_(column.length_),
        column_offset_(column.column_offset_) {}

  auto WithColumnName(std::string column_name) -> Column {
    Column c = *this;
    c.column_name_ = std::move(column_name);
    return c;
  }

  /** @return column name */
  auto GetName() const -> std::string { return column_name_; }

  /** @return column length */
  auto GetStorageSize() const -> uint32_t { return length_; }

  /** @return column's offset in the tuple */
  auto GetOffset() const -> uint32_t { return column_offset_; }

  /** @return column type */
  auto GetType() const -> TypeId { return column_type_; }

  /** @return true if column is inlined, false otherwise */
  auto IsInlined() const -> bool { return column_type_ != TypeId::VARCHAR && column_type_ != TypeId::VECTOR; }

  /** @return a string representation of this column */
  auto ToString(bool simplified = true) const -> std::string;

 private:
  /**
   * Return the size in bytes of the type.
   * @param type type whose size is to be determined
   * @return size in bytes
   */
  static auto TypeSize(TypeId type, uint32_t length = 0) -> uint8_t {
    switch (type) {
      case TypeId::BOOLEAN:
      case TypeId::TINYINT:
        return 1;
      case TypeId::SMALLINT:
        return 2;
      case TypeId::INTEGER:
        return 4;
      case TypeId::BIGINT:
      case TypeId::DECIMAL:
      case TypeId::TIMESTAMP:
        return 8;
      case TypeId::VARCHAR:
        return length;
      case TypeId::VECTOR:
        return length * sizeof(double);
      default: {
        UNREACHABLE("Cannot get size of invalid type");
      }
    }
  }

  /** Column name. */
  std::string column_name_;
  /** Column value's type. */
  TypeId column_type_;
<<<<<<< HEAD
  /** For a non-inlined column, this is the size of a pointer. Otherwise, the size of the fixed length column. */
  uint32_t fixed_length_;
  /** For an inlined column, 0. Otherwise, the length of the variable length column. */
  uint32_t variable_length_{0};
=======

  /** The size of the column. */
  uint32_t length_;

>>>>>>> 0ba573cd
  /** Column offset in the tuple. */
  uint32_t column_offset_{0};
};

}  // namespace bustub

template <typename T>
struct fmt::formatter<T, std::enable_if_t<std::is_base_of<bustub::Column, T>::value, char>>
    : fmt::formatter<std::string> {
  template <typename FormatCtx>
  auto format(const bustub::Column &x, FormatCtx &ctx) const {
    return fmt::formatter<std::string>::format(x.ToString(), ctx);
  }
};

template <typename T>
struct fmt::formatter<std::unique_ptr<T>, std::enable_if_t<std::is_base_of<bustub::Column, T>::value, char>>
    : fmt::formatter<std::string> {
  template <typename FormatCtx>
  auto format(const std::unique_ptr<bustub::Column> &x, FormatCtx &ctx) const {
    return fmt::formatter<std::string>::format(x->ToString(), ctx);
  }
};<|MERGE_RESOLUTION|>--- conflicted
+++ resolved
@@ -122,17 +122,12 @@
   std::string column_name_;
   /** Column value's type. */
   TypeId column_type_;
-<<<<<<< HEAD
+
   /** For a non-inlined column, this is the size of a pointer. Otherwise, the size of the fixed length column. */
   uint32_t fixed_length_;
   /** For an inlined column, 0. Otherwise, the length of the variable length column. */
   uint32_t variable_length_{0};
-=======
 
-  /** The size of the column. */
-  uint32_t length_;
-
->>>>>>> 0ba573cd
   /** Column offset in the tuple. */
   uint32_t column_offset_{0};
 };
